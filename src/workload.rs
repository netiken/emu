--- conflicted
+++ resolved
@@ -67,8 +67,7 @@
 
     /// Gets the running duration of this experiment, not including the probe duration.
     pub fn run_duration(&self) -> Result<Secs, Error> {
-        self
-            .p2p_workloads
+        self.p2p_workloads
             .iter()
             .map(|workload| workload.duration)
             .max()
@@ -335,7 +334,6 @@
     }
 
     #[test]
-<<<<<<< HEAD
     fn run_specification_counts_unique_workers() {
         let workload1 = P2PWorkload {
             src: WorkerId::new(0),
@@ -363,7 +361,9 @@
             output_buckets: vec![Bytes::new(1)],
         };
         assert_eq!(spec.nr_workers().unwrap(), 3);
-=======
+    }
+
+    #[test]
     fn run_duration_returns_max() {
         let ecdf = Arc::new(Ecdf::from_values(&[1.0]).unwrap());
         let spec = RunSpecification {
@@ -404,6 +404,5 @@
             output_buckets: vec![],
         };
         assert!(matches!(spec.run_duration(), Err(Error::NoP2pWorkloads)));
->>>>>>> d2acd2f2
     }
 }